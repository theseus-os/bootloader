--- conflicted
+++ resolved
@@ -2,11 +2,7 @@
 
 [package]
 name = "bootloader"
-<<<<<<< HEAD
-version = "0.11.0-alpha.0"
-=======
 version = "0.10.13"
->>>>>>> 515a7ecb
 authors = ["Philipp Oppermann <dev@phil-opp.com>"]
 license = "MIT/Apache-2.0"
 description = "An experimental x86_64 bootloader that works on both BIOS and UEFI systems."
