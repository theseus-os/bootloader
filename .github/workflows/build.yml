--- conflicted
+++ resolved
@@ -12,7 +12,6 @@
     timeout-minutes: 10
 
     steps:
-<<<<<<< HEAD
       - uses: actions/checkout@v2
       - uses: actions-rs/toolchain@v1
         with:
@@ -22,65 +21,6 @@
         uses: actions-rs/cargo@v1
         with:
           command: check
-=======
-    - name: "Checkout Repository"
-      uses: actions/checkout@v1
-
-    - name: "Print Rust Version"
-      run: |
-        rustc -Vv
-        cargo -Vv
-
-    - name: "Install Rustup Components"
-      run: rustup component add rust-src llvm-tools-preview
-    - name: "Install cargo-xbuild"
-      run: cargo install cargo-xbuild --debug
-    - name: "Install cargo-binutils"
-      run: cargo install cargo-binutils --version 0.1.7 --debug
-
-    - run: cargo xbuild
-      working-directory: test-kernel
-      name: 'Build Test Kernel'
-
-    - name: 'Build Bootloader'
-      run: cargo xbuild --bin bootloader --features binary --release
-      env:
-        KERNEL: "test-kernel/target/x86_64-test-kernel/debug/test-kernel"
-        KERNEL_MANIFEST: "test-kernel/Cargo.toml"
-
-    - name: 'Convert Bootloader ELF to Binary'
-      run: cargo objcopy -- -I elf64-x86-64 -O binary --binary-architecture=i386:x86-64 target/x86_64-bootloader/release/bootloader target/x86_64-bootloader/release/bootloader.bin
-
-     # install QEMU
-    - name: Install QEMU (Linux)
-      run: sudo apt update && sudo apt install qemu-system-x86
-      if: runner.os == 'Linux'
-    - name: Install QEMU (macOS)
-      run: brew install qemu
-      if: runner.os == 'macOS'
-      env:
-        HOMEBREW_NO_AUTO_UPDATE: 1
-        HOMEBREW_NO_BOTTLE_SOURCE_FALLBACK: 1
-        HOMEBREW_NO_INSTALL_CLEANUP: 1
-    - name: Install Scoop (Windows)
-      run: |
-        Invoke-Expression (New-Object System.Net.WebClient).DownloadString('https://get.scoop.sh')
-        echo "$HOME\scoop\shims" | Out-File -FilePath $env:GITHUB_PATH -Encoding utf8 -Append
-      if: runner.os == 'Windows'
-      shell: pwsh
-    - name: Install QEMU (Windows)
-      run: scoop install qemu
-      if: runner.os == 'Windows'
-      shell: pwsh
-    - name: "Print QEMU Version"
-      run: qemu-system-x86_64 --version
-
-    - name: 'Run Test Kernel with Bootloader'
-      run: |
-        qemu-system-x86_64 -drive format=raw,file=target/x86_64-bootloader/release/bootloader.bin -device isa-debug-exit,iobase=0xf4,iosize=0x04 -display none
-        if [ $? -eq 123 ]; then (exit 0); else (exit 1); fi
-      shell: 'bash {0}'
->>>>>>> d8f7a20b
 
   test:
     name: Test
@@ -92,7 +32,6 @@
     timeout-minutes: 30
 
     steps:
-<<<<<<< HEAD
       - uses: actions/checkout@v2
       - uses: actions-rs/toolchain@v1
         with:
@@ -114,7 +53,7 @@
       - name: Install Scoop (Windows)
         run: |
           Invoke-Expression (New-Object System.Net.WebClient).DownloadString('https://get.scoop.sh')
-          echo ::add-path::$HOME\scoop\shims
+          echo "$HOME\scoop\shims" | Out-File -FilePath $env:GITHUB_PATH -Encoding utf8 -Append
         if: runner.os == 'Windows'
         shell: pwsh
       - name: Install QEMU (Windows)
@@ -131,20 +70,6 @@
 
   fmt:
     name: Check Formatting
-=======
-    - uses: actions/checkout@v1
-    - name: "Install Rustup Components"
-      run: rustup component add rust-src llvm-tools-preview
-    - name: "Install cargo-xbuild"
-      run: cargo install cargo-xbuild --debug
-    - name: 'Build Example Kernel'
-      run: cargo xbuild
-      working-directory: example-kernel
-
-
-  check_formatting:
-    name: "Check Formatting"
->>>>>>> d8f7a20b
     runs-on: ubuntu-latest
     steps:
       - uses: actions/checkout@v2
